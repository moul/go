name: Horizon

on:
  push:
    branches: [master]
  pull_request:

jobs:
  integration:
    name: Integration tests
    strategy:
      matrix:
        os: [ubuntu-20.04, ubuntu-22.04]
        go: ["1.20", "1.21"]
<<<<<<< HEAD
        pg: [10]
        ingestion-backend: [db, captive-core, captive-core-remote-storage]
=======
        pg: [12]
        ingestion-backend: [captive-core, captive-core-remote-storage]
>>>>>>> 46c3c6d8
        protocol-version: [19, 20]
    runs-on: ${{ matrix.os }}
    services:
      postgres:
        image: postgres:${{ matrix.pg }}
        env:
          POSTGRES_USER: postgres
          POSTGRES_DB: postgres
          POSTGRES_PASSWORD: postgres
        options: >-
          --health-cmd pg_isready
          --health-interval 10s
          --health-timeout 5s
          --health-retries 5
        ports:
          - 5432:5432
    env:
      HORIZON_INTEGRATION_TESTS_ENABLED: true
      HORIZON_INTEGRATION_TESTS_CORE_MAX_SUPPORTED_PROTOCOL: ${{ matrix.protocol-version }}
      PROTOCOL_20_CORE_DEBIAN_PKG_VERSION: 19.13.1-1481.3acf6dd26.focal
      PROTOCOL_20_CORE_DOCKER_IMG: stellar/stellar-core:19.13.1-1481.3acf6dd26.focal
      PROTOCOL_20_SOROBAN_RPC_DOCKER_IMG: stellar/soroban-rpc:20.0.0-rc3-39
      PROTOCOL_19_CORE_DEBIAN_PKG_VERSION: 19.14.0-1500.5664eff4e.focal
      PROTOCOL_19_CORE_DOCKER_IMG: stellar/stellar-core:19.14.0-1500.5664eff4e.focal
      PGHOST: localhost
      PGPORT: 5432
      PGUSER: postgres
      PGPASSWORD: postgres
      PGDATABASE: postgres
    steps:
      - uses: actions/checkout@v3
        with:
          # For pull requests, build and test the PR head not a merge of the PR with the destination.
          ref: ${{ github.event.pull_request.head.sha || github.ref }}
          # We need to full history for git-restore-mtime to know what modification dates to use.
          # Otherwise, the Go test cache will fail (due to the modification time of fixtures changing).
          fetch-depth: "0"

      # In order to debug the integration tests, run 'touch continue' once you connect to the ssh session
      #
      # - name: Setup upterm session
      #  uses: lhotari/action-upterm@d23c2722bdab893785c9fbeae314cbf080645bd7
      #  with:
      #    ## limits ssh access and adds the ssh public key for the user which triggered the workflow
      #    limit-access-to-actor: true
      #    ## limits ssh access and adds the ssh public keys of the listed GitHub users
      #    limit-access-to-users: <yourGithubUser>

      - uses: ./.github/actions/setup-go
        with:
          go-version: ${{ matrix.go }}

      - name: Pull and set Stellar Core image
        shell: bash
        run: |
          docker pull "$PROTOCOL_${{ matrix.protocol-version }}_CORE_DOCKER_IMG"
          echo HORIZON_INTEGRATION_TESTS_DOCKER_IMG="$PROTOCOL_${{ matrix.protocol-version }}_CORE_DOCKER_IMG" >> $GITHUB_ENV

      - if: ${{ matrix.protocol-version == '20' }}
        name: Pull and set Soroban RPC image
        shell: bash
        run: |
          docker pull "$PROTOCOL_${{ matrix.protocol-version }}_SOROBAN_RPC_DOCKER_IMG"
          echo HORIZON_INTEGRATION_TESTS_SOROBAN_RPC_DOCKER_IMG="$PROTOCOL_${{ matrix.protocol-version }}_SOROBAN_RPC_DOCKER_IMG" >> $GITHUB_ENV
          echo HORIZON_INTEGRATION_TESTS_ENABLE_SOROBAN_RPC=true >> $GITHUB_ENV

      - if: ${{ startsWith(matrix.ingestion-backend, 'captive-core') }}
        name: Install and enable Captive Core
        run: |
          # Workaround for https://github.com/actions/virtual-environments/issues/5245,
          # libc++1-8 won't be installed if another version is installed (but apt won't give you a helpul
          # message about why the installation fails)
          sudo apt list --installed | grep libc++
          sudo apt-get remove -y libc++1-* libc++abi1-* || true

          sudo wget -qO - https://apt.stellar.org/SDF.asc | APT_KEY_DONT_WARN_ON_DANGEROUS_USAGE=true sudo apt-key add -
          sudo bash -c 'echo "deb https://apt.stellar.org focal unstable" > /etc/apt/sources.list.d/SDF-unstable.list'
          sudo apt-get update && sudo apt-get install -y stellar-core="$PROTOCOL_${{ matrix.protocol-version }}_CORE_DEBIAN_PKG_VERSION"
          echo "Using stellar core version $(stellar-core version)"
          echo 'HORIZON_INTEGRATION_TESTS_ENABLE_CAPTIVE_CORE=true' >> $GITHUB_ENV
          echo 'HORIZON_INTEGRATION_TESTS_CAPTIVE_CORE_BIN=/usr/bin/stellar-core' >> $GITHUB_ENV

      - if: ${{ matrix.ingestion-backend == 'captive-core-remote-storage' }}
        name: Setup Captive Core Remote Storage
        run: echo 'HORIZON_INTEGRATION_TESTS_CAPTIVE_CORE_USE_DB=true' >> $GITHUB_ENV

      - name: Build Horizon reproducible build
        run: |
          go build -v -trimpath -buildvcs=false ./services/horizon
          touch empty

      - name: Calculate the source hash
        id: calculate_source_hash
        run: |
          combined_hash=$(echo "horizon-hash-${{ hashFiles('./horizon') }}-${{ hashFiles('./clients/horizonclient/**') }}-${{ hashFiles('./protocols/horizon/**') }}-${{ hashFiles('./txnbuild/**') }}-${{ hashFiles('./ingest/**') }}-${{ hashFiles('./xdr/**') }}-${{ hashFiles('./services/**') }}-${{ env.PROTOCOL_20_CORE_DOCKER_IMG }}-${{ env.PROTOCOL_19_CORE_DOCKER_IMG }}-${{ env.PREFIX }}" | sha256sum | cut -d ' ' -f 1)
          echo "COMBINED_SOURCE_HASH=$combined_hash" >> "$GITHUB_ENV"

      - name: Restore Horizon binary and integration tests source hash to cache
        id: horizon_binary_tests_hash
        uses: actions/cache/restore@v3
        with:
          path: ./empty
          lookup-only: true
          key: ${{ env.COMBINED_SOURCE_HASH }}

      - if: ${{ steps.horizon_binary_tests_hash.outputs.cache-hit != 'true' }}
        run: go test -race -timeout 45m -v ./services/horizon/internal/integration/...

      - name: Save Horizon binary and integration tests source hash to cache
        if: ${{ success() && steps.horizon_binary_tests_hash.outputs.cache-hit != 'true' }}
        uses: actions/cache/save@v3
        with:
          path: ./empty
          key: ${{ env.COMBINED_SOURCE_HASH }}

  verify-range:
    name: Test (and push) verify-range image
    runs-on: ubuntu-22.04
    env:
      STELLAR_CORE_VERSION: 19.14.0-1500.5664eff4e.focal
      CAPTIVE_CORE_STORAGE_PATH: /tmp
    steps:
      - uses: actions/checkout@v3
        with:
          # For pull requests, build and test the PR head not a merge of the PR with the destination.
          ref: ${{ github.event.pull_request.head.sha || github.ref }}

      - name: Build and test the Verify Range Docker image
        run: |
          docker build -f services/horizon/docker/verify-range/Dockerfile -t stellar/horizon-verify-range services/horizon/docker/verify-range/
          # Any range should do for basic testing, this range was chosen pretty early in history so that it only takes a few mins to run
          docker run -e BRANCH=$(git rev-parse HEAD) -e FROM=10000063 -e TO=10000127 stellar/horizon-verify-range

      # Push image
      - if: github.ref == 'refs/heads/master'
        name: Login to DockerHub
        uses: docker/login-action@bb984efc561711aaa26e433c32c3521176eae55b
        with:
          username: ${{ secrets.DOCKERHUB_USERNAME }}
          password: ${{ secrets.DOCKERHUB_TOKEN }}

      - if: github.ref == 'refs/heads/master'
        name: Push to DockerHub
        run: docker push stellar/horizon-verify-range:latest<|MERGE_RESOLUTION|>--- conflicted
+++ resolved
@@ -12,13 +12,8 @@
       matrix:
         os: [ubuntu-20.04, ubuntu-22.04]
         go: ["1.20", "1.21"]
-<<<<<<< HEAD
-        pg: [10]
-        ingestion-backend: [db, captive-core, captive-core-remote-storage]
-=======
         pg: [12]
         ingestion-backend: [captive-core, captive-core-remote-storage]
->>>>>>> 46c3c6d8
         protocol-version: [19, 20]
     runs-on: ${{ matrix.os }}
     services:
