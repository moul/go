--- conflicted
+++ resolved
@@ -18,20 +18,15 @@
 func TestTradeActions_Index(t *testing.T) {
 	ht := StartHTTPTest(t, "trades")
 	defer ht.Finish()
-<<<<<<< HEAD
-	var records []resource.Trade
-	var firstTrade resource.Trade
-=======
 	var records []horizon.Trade
 	var firstTrade horizon.Trade
->>>>>>> 9305f617
 
 	// All trades
 	w := ht.Get("/trades")
 	if ht.Assert.Equal(200, w.Code) {
 		ht.Assert.PageOf(2, w.Body)
-<<<<<<< HEAD
-
+
+		// 	ensure created_at is populated correctly
 		ht.UnmarshalPage(w.Body, &records)
 		firstTrade = records[0]
 
@@ -49,27 +44,6 @@
 		ht.Assert.PageOf(2, w.Body)
 		ht.UnmarshalPage(w.Body, &records)
 
-=======
-
-		// 	ensure created_at is populated correctly
-		ht.UnmarshalPage(w.Body, &records)
-		firstTrade = records[0]
-
-		// 	ensure created_at is populated correctly
-		l := history.Ledger{}
-		hq := history.Q{Session: ht.HorizonSession()}
-		ht.Require.NoError(hq.LedgerBySequence(&l, 6))
-
-		ht.Assert.WithinDuration(l.ClosedAt, records[0].LedgerCloseTime, 1*time.Second)
-	}
-
-	// reverse order
-	w = ht.Get("/trades?order=desc")
-	if ht.Assert.Equal(200, w.Code) {
-		ht.Assert.PageOf(2, w.Body)
-		ht.UnmarshalPage(w.Body, &records)
-
->>>>>>> 9305f617
 		// ensure that ordering is indeed reversed
 		ht.Assert.Equal(firstTrade, records[len(records)-1])
 	}
