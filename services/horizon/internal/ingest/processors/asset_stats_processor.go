package processors

import (
	"context"
	"database/sql"
	"encoding/hex"
	pkgerrors "errors"
	"fmt"
	"math/big"

	"github.com/stellar/go/ingest"
	"github.com/stellar/go/ingest/sac"
	"github.com/stellar/go/services/horizon/internal/db2/history"
	"github.com/stellar/go/support/collections/set"
	"github.com/stellar/go/support/errors"
	"github.com/stellar/go/xdr"
)

type AssetStatsProcessor struct {
	assetStatsQ              history.QAssetStats
	currentLedger            uint32
	assetStatSet             AssetStatSet
	contractDataChanges      []ingest.Change
	removedExpirationEntries map[xdr.Hash]uint32
	createdExpirationEntries map[xdr.Hash]uint32
	updatedExpirationEntries map[xdr.Hash][2]uint32
	ingestFromHistoryArchive bool
	networkPassphrase        string
	// possibleEvictedAssetContracts is a list of evicted contracts
	// that are possibly SACs
	possibleEvictedAssetContracts set.Set[xdr.Hash]
}

// NewAssetStatsProcessor constructs a new AssetStatsProcessor instance.
func NewAssetStatsProcessor(
	assetStatsQ history.QAssetStats,
	networkPassphrase string,
	ingestFromHistoryArchive bool,
	currentLedger uint32,
	evictedLedgerKeys []xdr.LedgerKey,
) *AssetStatsProcessor {
	p := &AssetStatsProcessor{
		currentLedger:                 currentLedger,
		assetStatsQ:                   assetStatsQ,
		ingestFromHistoryArchive:      ingestFromHistoryArchive,
		networkPassphrase:             networkPassphrase,
		assetStatSet:                  NewAssetStatSet(),
		contractDataChanges:           []ingest.Change{},
		removedExpirationEntries:      map[xdr.Hash]uint32{},
		createdExpirationEntries:      map[xdr.Hash]uint32{},
		updatedExpirationEntries:      map[xdr.Hash][2]uint32{},
		possibleEvictedAssetContracts: findEvictedAssetContractCandidates(evictedLedgerKeys),
	}
	return p
}

func findEvictedAssetContractCandidates(evictedLedgerKeys []xdr.LedgerKey) set.Set[xdr.Hash] {
	candidates := set.Set[xdr.Hash]{}
	for _, key := range evictedLedgerKeys {
		contractData, ok := key.GetContractData()
		if !ok ||
			contractData.Durability != xdr.ContractDataDurabilityPersistent ||
			contractData.Key.Type != xdr.ScValTypeScvLedgerKeyContractInstance {
			continue
		}
		contractID, ok := contractData.Contract.GetContractId()
		if !ok {
			continue
		}
		candidates.Add(contractID)
	}
	return candidates
}

func (p *AssetStatsProcessor) Name() string {
	return "processors.AssetStatsProcessor"
}

func (p *AssetStatsProcessor) ProcessChange(ctx context.Context, change ingest.Change) error {
	if change.Type != xdr.LedgerEntryTypeLiquidityPool &&
		change.Type != xdr.LedgerEntryTypeClaimableBalance &&
		change.Type != xdr.LedgerEntryTypeTrustline &&
		change.Type != xdr.LedgerEntryTypeContractData &&
		change.Type != xdr.LedgerEntryTypeTtl {
		return nil
	}

	var err error
	switch change.Type {
	case xdr.LedgerEntryTypeLiquidityPool:
		err = p.assetStatSet.AddLiquidityPool(change)
	case xdr.LedgerEntryTypeClaimableBalance:
		err = p.assetStatSet.AddClaimableBalance(change)
	case xdr.LedgerEntryTypeTrustline:
		err = p.assetStatSet.AddTrustline(change)
	case xdr.LedgerEntryTypeContractData:
		// only ingest contract data entries which could be relevant to
		// asset stats
		ledgerEntry := change.Post
		if ledgerEntry == nil {
			ledgerEntry = change.Pre
		}
<<<<<<< HEAD
		_, assetFound := AssetFromContractData(*ledgerEntry, p.networkPassphrase)
		_, _, balanceFound := ContractBalanceFromContractData(*ledgerEntry, p.networkPassphrase)
		if !assetFound && !balanceFound {
=======
		asset := sac.AssetFromContractData(*ledgerEntry, p.networkPassphrase)
		_, _, balanceFound := sac.ContractBalanceFromContractData(*ledgerEntry, p.networkPassphrase)
		if asset == nil && !balanceFound {
>>>>>>> 116aa946
			return nil
		}
		p.contractDataChanges = append(p.contractDataChanges, change)
	case xdr.LedgerEntryTypeTtl:
		err = p.addExpirationChange(change)
	default:
		return errors.Errorf("Change type %v is unexpected", change.Type)
	}

	return err
}

// AssetStatsProcessor requires that the ttl changes it ingests are already compacted
// because the TTL change semantics in CAP-63 (see
// https://github.com/stellar/stellar-protocol/blob/master/core/cap-0063.md#ttl-ledger-change-semantics )
// are encapsulated in the ChangeCompactor
func (p *AssetStatsProcessor) checkTTLChangeIsCompacted(change ingest.Change) error {
	var keyHash xdr.Hash
	if change.Pre != nil {
		keyHash = change.Pre.Data.MustTtl().KeyHash
	} else {
		keyHash = change.Post.Data.MustTtl().KeyHash
	}
	if _, ok := p.removedExpirationEntries[keyHash]; ok {
		return errors.Errorf("ttl change is not compacted Pre: %v Post: %v", change.Pre, change.Post)
	}
	if _, ok := p.createdExpirationEntries[keyHash]; ok {
		return errors.Errorf("ttl change is not compacted Pre: %v Post: %v", change.Pre, change.Post)
	}
	if _, ok := p.updatedExpirationEntries[keyHash]; ok {
		return errors.Errorf("ttl change is not compacted Pre: %v Post: %v", change.Pre, change.Post)
	}
	return nil
}

func (p *AssetStatsProcessor) addExpirationChange(change ingest.Change) error {
	if err := p.checkTTLChangeIsCompacted(change); err != nil {
		return err
	}

	switch {
	case change.Pre == nil && change.Post != nil: // created
		post := change.Post.Data.MustTtl()
		p.createdExpirationEntries[post.KeyHash] = uint32(post.LiveUntilLedgerSeq)
	case change.Pre != nil && change.Post == nil: // removed
		pre := change.Pre.Data.MustTtl()
		p.removedExpirationEntries[pre.KeyHash] = uint32(pre.LiveUntilLedgerSeq)
	case change.Pre != nil && change.Post != nil: // updated
		pre := change.Pre.Data.MustTtl()
		post := change.Post.Data.MustTtl()
		// it's unclear if core could emit a ledger entry change where the
		// expiration ledger remains the same
		if pre.LiveUntilLedgerSeq == post.LiveUntilLedgerSeq {
			return nil
		}
		// but we expect that the expiration ledger will never decrease
		if pre.LiveUntilLedgerSeq > post.LiveUntilLedgerSeq {
			return errors.Errorf(
				"unexpected change in expiration ledger Pre: %v Post: %v",
				pre.LiveUntilLedgerSeq,
				post.LiveUntilLedgerSeq,
			)
		}

		// The previous expiration ledger must always be greater than or equal to the current ledger
		// because if the previous expiration ledger is less than the current ledger then it implies
		// the ledger entry was archived. However, an archived ledger entry cannot be updated without
		// first being restored.
		if uint32(pre.LiveUntilLedgerSeq) < p.currentLedger {
			return errors.Errorf(
				"pre expiration ledger is less than current ledger."+
					" Pre: %v Post: %v current ledger: %v",
				pre.LiveUntilLedgerSeq,
				post.LiveUntilLedgerSeq,
				p.currentLedger,
			)
		}
		p.updatedExpirationEntries[pre.KeyHash] = [2]uint32{
			uint32(pre.LiveUntilLedgerSeq),
			uint32(post.LiveUntilLedgerSeq),
		}
	default:
		return errors.Errorf("unexpected change Pre: %v Post: %v", change.Pre, change.Post)
	}

	return nil
}

func (p *AssetStatsProcessor) Commit(ctx context.Context) error {
	contractAssetStatSet := NewContractAssetStatSet(
		p.assetStatsQ,
		p.networkPassphrase,
		p.removedExpirationEntries,
		p.createdExpirationEntries,
		p.updatedExpirationEntries,
		p.currentLedger,
	)
	for _, change := range p.contractDataChanges {
		if err := contractAssetStatSet.AddContractData(change); err != nil {
			return errors.Wrap(err, "Error ingesting contract data")
		}
	}

	return p.updateDB(ctx, contractAssetStatSet)
}

func (p *AssetStatsProcessor) updateDB(
	ctx context.Context,
	contractAssetStatSet *ContractAssetStatSet,
) error {
	if p.ingestFromHistoryArchive {
		// When ingesting from the history archives we can take advantage of the fact
		// that there are only created ledger entries. We don't need to execute any
		// updates or removals on the asset stats tables. And we can also skip
		// deleting expired contract balances.
		assetStatsDeltas := p.assetStatSet.All()
		if len(assetStatsDeltas) > 0 {
			var err error
			assetStatsDeltas, err = IncludeContractIDsInAssetStats(
				p.networkPassphrase,
				assetStatsDeltas,
				contractAssetStatSet.contractToAsset,
			)
			if err != nil {
				return errors.Wrap(err, "Error extracting asset stat rows")
			}
			if err := p.assetStatsQ.InsertAssetStats(ctx, assetStatsDeltas); err != nil {
				return errors.Wrap(err, "Error inserting asset stats")
			}
		}

		if rows := contractAssetStatSet.GetContractStats(); len(rows) > 0 {
			if err := p.assetStatsQ.InsertContractAssetStats(ctx, rows); err != nil {
				return errors.Wrap(err, "Error inserting asset contract stats")
			}
		}

		if len(contractAssetStatSet.createdBalances) > 0 {
			if err := p.assetStatsQ.InsertContractAssetBalances(ctx, contractAssetStatSet.createdBalances); err != nil {
				return errors.Wrap(err, "Error inserting asset contract stats")
			}
		}
		return nil
	}

	assetStatsDeltas := p.assetStatSet.All()

	if err := p.updateAssetStats(ctx, assetStatsDeltas, contractAssetStatSet.contractToAsset); err != nil {
		return err
	}
	if err := p.updateContractIDs(ctx, contractAssetStatSet.contractToAsset); err != nil {
		return err
	}

	if err := p.assetStatsQ.RemoveContractAssetBalances(ctx, contractAssetStatSet.removedBalances); err != nil {
		return errors.Wrap(err, "Error removing contract asset balances")
	}

	if err := p.updateContractAssetBalanceAmounts(ctx, contractAssetStatSet.updatedBalances); err != nil {
		return err
	}

	if err := p.assetStatsQ.InsertContractAssetBalances(ctx, contractAssetStatSet.createdBalances); err != nil {
		return errors.Wrap(err, "Error inserting contract asset balances")
	}

	if err := p.updateContractAssetBalanceExpirations(ctx); err != nil {
		return err
	}

	if err := contractAssetStatSet.ingestExpiredBalances(ctx); err != nil {
		return err
	}

	return p.updateContractAssetStats(ctx, contractAssetStatSet.contractAssetStats)
}

func (p *AssetStatsProcessor) updateContractAssetBalanceAmounts(ctx context.Context, updatedBalances map[xdr.Hash]*big.Int) error {
	keys := make([]xdr.Hash, 0, len(updatedBalances))
	amounts := make([]string, 0, len(updatedBalances))
	for key, amount := range updatedBalances {
		keys = append(keys, key)
		amounts = append(amounts, amount.String())
	}
	if err := p.assetStatsQ.UpdateContractAssetBalanceAmounts(ctx, keys, amounts); err != nil {
		return errors.Wrap(err, "Error updating contract asset balance amounts")
	}
	return nil
}

func (p *AssetStatsProcessor) updateContractAssetBalanceExpirations(ctx context.Context) error {
	keys := make([]xdr.Hash, 0, len(p.updatedExpirationEntries))
	expirationLedgers := make([]uint32, 0, len(p.updatedExpirationEntries))
	for key, update := range p.updatedExpirationEntries {
		keys = append(keys, key)
		expirationLedgers = append(expirationLedgers, update[1])
	}
	if err := p.assetStatsQ.UpdateContractAssetBalanceExpirations(ctx, keys, expirationLedgers); err != nil {
		return errors.Wrap(err, "Error updating contract asset balance expirations")
	}
	return nil
}

func IncludeContractIDsInAssetStats(
	networkPassphrase string,
	assetStatsDeltas []history.ExpAssetStat,
	contractToAsset map[xdr.Hash]xdr.Asset,
) ([]history.ExpAssetStat, error) {
	included := map[xdr.Hash]bool{}
	// modify the asset stat row to update the contract_id column whenever we encounter a
	// contract data ledger entry with the Stellar asset metadata.
	for i, assetStatDelta := range assetStatsDeltas {
		// asset stats only supports non-native assets
		asset := xdr.MustNewCreditAsset(assetStatDelta.AssetCode, assetStatDelta.AssetIssuer)
		contractID, err := asset.ContractID(networkPassphrase)
		if err != nil {
			return nil, errors.Wrap(err, "cannot compute contract id for asset")
		}
		if _, ok := contractToAsset[contractID]; ok {
			assetStatDelta.SetContractID(contractID)
			included[contractID] = true
		}

		assetStatsDeltas[i] = assetStatDelta
	}

	// There is also a corner case where a Stellar Asset contract is initialized before there exists any
	// trustlines / claimable balances for the Stellar Asset. In this case, when ingesting contract data
	// ledger entries, there will be no existing asset stat row. We handle this case by inserting a row
	// with zero stats just so we can populate the contract id.
	for contractID, asset := range contractToAsset {
		if included[contractID] {
			continue
		}
		var assetType xdr.AssetType
		var assetCode, assetIssuer string
		asset.MustExtract(&assetType, &assetCode, &assetIssuer)
		row := history.ExpAssetStat{
			AssetType:   assetType,
			AssetCode:   assetCode,
			AssetIssuer: assetIssuer,
			Accounts:    history.ExpAssetStatAccounts{},
			Balances:    newAssetStatBalance().ConvertToHistoryObject(),
		}
		row.SetContractID(contractID)
		assetStatsDeltas = append(assetStatsDeltas, row)
	}

	return assetStatsDeltas, nil
}

func (p *AssetStatsProcessor) updateAssetStats(
	ctx context.Context,
	assetStatsDeltas []history.ExpAssetStat,
	contractToAsset map[xdr.Hash]xdr.Asset,
) error {
	for _, delta := range assetStatsDeltas {
		var rowsAffected int64
		var stat history.ExpAssetStat
		var err error
		// asset stats only supports non-native assets
		asset := xdr.MustNewCreditAsset(delta.AssetCode, delta.AssetIssuer)
		contractID, err := asset.ContractID(p.networkPassphrase)
		if err != nil {
			return errors.Wrap(err, "cannot compute contract id for asset")
		}

		stat, err = p.assetStatsQ.GetAssetStat(ctx,
			delta.AssetType,
			delta.AssetCode,
			delta.AssetIssuer,
		)
		assetStatNotFound := err == sql.ErrNoRows
		if !assetStatNotFound && err != nil {
			return errors.Wrap(err, "could not fetch asset stat from db")
		}
		assetStatFound := !assetStatNotFound
		if assetStatFound {
			delta.ContractID = stat.ContractID
		}

		if asset, ok := contractToAsset[contractID]; ok {
			if assetStatFound && stat.ContractID != nil {
				return ingest.NewStateError(errors.Errorf(
					"attempting to set contract id %s but row %s already has contract id set: %s",
					hex.EncodeToString(contractID[:]),
					asset.String(),
					hex.EncodeToString((*stat.ContractID)[:]),
				))
			}
			delta.SetContractID(contractID)
			delete(contractToAsset, contractID)
		} else if p.possibleEvictedAssetContracts.Contains(contractID) {
			if assetStatFound && stat.ContractID == nil {
				return ingest.NewStateError(errors.Errorf(
					"row has no contract id to remove %s: %s %s %s",
					hex.EncodeToString(contractID[:]),
					stat.AssetType,
					stat.AssetCode,
					stat.AssetIssuer,
				))
			}
			delta.ContractID = nil
			p.possibleEvictedAssetContracts.Remove(contractID)
		}

		if assetStatNotFound {
			// Safety checks
			if delta.Accounts.Authorized < 0 {
				return ingest.NewStateError(errors.Errorf(
					"Authorized accounts negative but DB entry does not exist for asset: %s %s %s",
					delta.AssetType,
					delta.AssetCode,
					delta.AssetIssuer,
				))
			} else if delta.Accounts.AuthorizedToMaintainLiabilities < 0 {
				return ingest.NewStateError(errors.Errorf(
					"AuthorizedToMaintainLiabilities accounts negative but DB entry does not exist for asset: %s %s %s",
					delta.AssetType,
					delta.AssetCode,
					delta.AssetIssuer,
				))
			} else if delta.Accounts.Unauthorized < 0 {
				return ingest.NewStateError(errors.Errorf(
					"Unauthorized accounts negative but DB entry does not exist for asset: %s %s %s",
					delta.AssetType,
					delta.AssetCode,
					delta.AssetIssuer,
				))
			} else if delta.Accounts.ClaimableBalances < 0 {
				return ingest.NewStateError(errors.Errorf(
					"Claimable balance negative but DB entry does not exist for asset: %s %s %s",
					delta.AssetType,
					delta.AssetCode,
					delta.AssetIssuer,
				))
			} else if delta.Accounts.LiquidityPools < 0 {
				return ingest.NewStateError(errors.Errorf(
					"Liquidity pools negative but DB entry does not exist for asset: %s %s %s",
					delta.AssetType,
					delta.AssetCode,
					delta.AssetIssuer,
				))
			}

			// Insert
			var errInsert error
			rowsAffected, errInsert = p.assetStatsQ.InsertAssetStat(ctx, delta)
			if errInsert != nil {
				return errors.Wrap(errInsert, "could not insert asset stat")
			}
		} else {
			var statBalances assetStatBalances
			if err = statBalances.Parse(stat.Balances); err != nil {
				return errors.Wrap(err, "Error parsing balances")
			}

			var deltaBalances assetStatBalances
			if err = deltaBalances.Parse(delta.Balances); err != nil {
				return errors.Wrap(err, "Error parsing balances")
			}

			statBalances = statBalances.Add(deltaBalances)
			statAccounts := stat.Accounts.Add(delta.Accounts)

			// only remove asset stat if the Metadata contract data ledger entry for the token contract
			// has also been removed.
			if statAccounts.IsZero() && delta.ContractID == nil {
				// Remove stats
				if !statBalances.IsZero() {
					return ingest.NewStateError(errors.Errorf(
						"Removing asset stat by final amount non-zero for: %s %s %s",
						delta.AssetType,
						delta.AssetCode,
						delta.AssetIssuer,
					))
				}
				rowsAffected, err = p.assetStatsQ.RemoveAssetStat(ctx,
					delta.AssetType,
					delta.AssetCode,
					delta.AssetIssuer,
				)
				if err != nil {
					return errors.Wrap(err, "could not remove asset stat")
				}
			} else {
				// Update
				rowsAffected, err = p.assetStatsQ.UpdateAssetStat(ctx, history.ExpAssetStat{
					AssetType:   delta.AssetType,
					AssetCode:   delta.AssetCode,
					AssetIssuer: delta.AssetIssuer,
					Accounts:    statAccounts,
					Balances:    statBalances.ConvertToHistoryObject(),
					ContractID:  delta.ContractID,
				})
				if err != nil {
					return errors.Wrap(err, "could not update asset stat")
				}
			}
		}

		if rowsAffected != 1 {
			return ingest.NewStateError(errors.Errorf(
				"%d rows affected (expected exactly 1) when adjusting asset stat for asset: %s %s %s",
				rowsAffected,
				delta.AssetType,
				delta.AssetCode,
				delta.AssetIssuer,
			))
		}
	}
	return nil
}

func (p *AssetStatsProcessor) updateContractIDs(
	ctx context.Context,
	contractToAsset map[xdr.Hash]xdr.Asset,
) error {
	for contractID, asset := range contractToAsset {
		if err := p.setContractID(ctx, contractID, asset); err != nil {
			return err
		}
	}

	for contractID := range p.possibleEvictedAssetContracts {
		if err := p.removeContractID(ctx, contractID); err != nil {
			return err
		}
	}
	return nil
}

// setContractID will update the asset stat row for the corresponding asset to assign
// the given contract id
func (p *AssetStatsProcessor) setContractID(
	ctx context.Context,
	contractID xdr.Hash,
	asset xdr.Asset,
) error {
	var rowsAffected int64

	var assetType xdr.AssetType
	var assetCode, assetIssuer string
	asset.MustExtract(&assetType, &assetCode, &assetIssuer)
	stat, err := p.assetStatsQ.GetAssetStat(ctx, assetType, assetCode, assetIssuer)
	if pkgerrors.Is(err, sql.ErrNoRows) {
		// there is no asset stat for the given asset so we need to create a new row
		row := history.ExpAssetStat{
			AssetType:   assetType,
			AssetCode:   assetCode,
			AssetIssuer: assetIssuer,
			Accounts:    history.ExpAssetStatAccounts{},
			Balances:    newAssetStatBalance().ConvertToHistoryObject(),
		}
		row.SetContractID(contractID)

		rowsAffected, err = p.assetStatsQ.InsertAssetStat(ctx, row)
		if err != nil {
			return errors.Wrap(err, "could not insert asset stat")
		}
	} else if err != nil {
		return errors.Wrap(err, "error querying asset by asset code and issuer")
	} else if dbContractID, ok := stat.GetContractID(); ok {
		// the asset stat already has a column_id set which is unexpected (the column should be NULL)
		return ingest.NewStateError(errors.Errorf(
			"attempting to set contract id %s but row %s already has contract id set: %s",
			hex.EncodeToString(contractID[:]),
			asset.String(),
			hex.EncodeToString(dbContractID[:]),
		))
	} else {
		// update the column_id column
		stat.SetContractID(contractID)
		rowsAffected, err = p.assetStatsQ.UpdateAssetStat(ctx, stat)
		if err != nil {
			return errors.Wrap(err, "could not update asset stat")
		}
	}

	if rowsAffected != 1 {
		// assert that we have updated exactly one row
		return ingest.NewStateError(errors.Errorf(
			"%d rows affected (expected exactly 1) when adjusting asset stat for asset: %s",
			rowsAffected,
			asset.String(),
		))
	}
	return nil
}

// removeContractID will update the asset stat row for the corresponding asset to
// remove the given contract id
func (p *AssetStatsProcessor) removeContractID(
	ctx context.Context,
	contractID xdr.Hash,
) error {
	var rowsAffected int64
	stat, err := p.assetStatsQ.GetAssetStatByContract(ctx, contractID)
	if pkgerrors.Is(err, sql.ErrNoRows) {
		// we cannot know for sure if the contract id belongs to a legitimate SAC
		// so we will assume that if the row is not found then the evicted contract
		// does not belong to a SAC
		return nil
	}
	if err != nil {
		return errors.Wrap(err, "error querying asset by contract id")
	}

	if stat.Accounts.IsZero() {
		if !stat.Balances.IsZero() {
			return ingest.NewStateError(errors.Errorf(
				"asset stat has 0 holders but non zero balance: %s",
				hex.EncodeToString(contractID[:]),
			))
		}
		// the asset stat is empty so we can remove the row entirely
		rowsAffected, err = p.assetStatsQ.RemoveAssetStat(ctx,
			stat.AssetType,
			stat.AssetCode,
			stat.AssetIssuer,
		)
		if err != nil {
			return errors.Wrap(err, "could not remove asset stat")
		}
	} else {
		// update the row to set the contract_id column to NULL
		stat.ContractID = nil
		rowsAffected, err = p.assetStatsQ.UpdateAssetStat(ctx, stat)
		if err != nil {
			return errors.Wrap(err, "could not update asset stat")
		}
	}

	if rowsAffected != 1 {
		// assert that we have updated exactly one row
		return ingest.NewStateError(errors.Errorf(
			"%d rows affected (expected exactly 1) when adjusting asset stat for asset: %s",
			rowsAffected,
			fmt.Sprintf("%s %s %s", stat.AssetType, stat.AssetCode, stat.AssetIssuer),
		))
	}
	return nil
}

func (p *AssetStatsProcessor) addContractAssetStat(contractAssetStat assetContractStatValue, row *history.ContractAssetStatRow) error {
	row.Stat.ActiveHolders += contractAssetStat.activeHolders
	activeBalance, ok := new(big.Int).SetString(row.Stat.ActiveBalance, 10)
	if !ok {
		return errors.New("Error parsing: " + row.Stat.ActiveBalance)
	}
	row.Stat.ActiveBalance = activeBalance.Add(activeBalance, contractAssetStat.activeBalance).String()
	return nil
}

func (p *AssetStatsProcessor) updateContractAssetStats(
	ctx context.Context,
	contractAssetStats map[xdr.Hash]assetContractStatValue,
) error {
	for contractID, contractAssetStat := range contractAssetStats {
		if err := p.updateAssetContractStats(ctx, contractID, contractAssetStat); err != nil {
			return err
		}
	}
	return nil
}

// updateAssetContractStats will look up an asset contract stat by contract id and
// it will adjust the contract balance and holders based on assetContractStat
func (p *AssetStatsProcessor) updateAssetContractStats(
	ctx context.Context,
	contractID xdr.Hash,
	assetContractStat assetContractStatValue,
) error {
	var rowsAffected int64
	row, err := p.assetStatsQ.GetContractAssetStat(ctx, contractID[:])
	if err == sql.ErrNoRows {
		rowsAffected, err = p.assetStatsQ.InsertContractAssetStat(ctx, assetContractStat.ConvertToHistoryObject())
		if err != nil {
			return errors.Wrap(err, "error inserting asset contract stat")
		}
	} else if err != nil {
		return errors.Wrap(err, "error querying asset by contract id")
	} else {
		if err = p.addContractAssetStat(assetContractStat, &row); err != nil {
			return errors.Wrapf(err, "could not update asset stat with contract id %v with contract delta", contractID)
		}

		if row.Stat == (history.ContractStat{
			ActiveBalance: "0",
			ActiveHolders: 0,
		}) {
			rowsAffected, err = p.assetStatsQ.RemoveAssetContractStat(ctx, contractID[:])
		} else {
			rowsAffected, err = p.assetStatsQ.UpdateContractAssetStat(ctx, row)
		}

		if err != nil {
			return errors.Wrap(err, "could not update asset stat")
		}
	}

	if rowsAffected != 1 {
		// assert that we have updated exactly one row
		return ingest.NewStateError(errors.Errorf(
			"%d rows affected (expected exactly 1) when adjusting asset contract stat for contract: %s",
			rowsAffected,
			contractID,
		))
	}
	return nil
}<|MERGE_RESOLUTION|>--- conflicted
+++ resolved
@@ -100,15 +100,9 @@
 		if ledgerEntry == nil {
 			ledgerEntry = change.Pre
 		}
-<<<<<<< HEAD
-		_, assetFound := AssetFromContractData(*ledgerEntry, p.networkPassphrase)
-		_, _, balanceFound := ContractBalanceFromContractData(*ledgerEntry, p.networkPassphrase)
+		_, assetFound := sac.AssetFromContractData(*ledgerEntry, p.networkPassphrase)
+		_, _, balanceFound := sac.ContractBalanceFromContractData(*ledgerEntry, p.networkPassphrase)
 		if !assetFound && !balanceFound {
-=======
-		asset := sac.AssetFromContractData(*ledgerEntry, p.networkPassphrase)
-		_, _, balanceFound := sac.ContractBalanceFromContractData(*ledgerEntry, p.networkPassphrase)
-		if asset == nil && !balanceFound {
->>>>>>> 116aa946
 			return nil
 		}
 		p.contractDataChanges = append(p.contractDataChanges, change)
