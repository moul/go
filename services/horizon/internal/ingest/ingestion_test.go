--- conflicted
+++ resolved
@@ -3,10 +3,7 @@
 import (
 	"testing"
 
-<<<<<<< HEAD
 	sq "github.com/Masterminds/squirrel"
-=======
->>>>>>> 7f53481a
 	"github.com/stellar/go/services/horizon/internal/db2/core"
 	"github.com/stellar/go/services/horizon/internal/db2/history"
 	"github.com/stellar/go/services/horizon/internal/test"
@@ -78,7 +75,6 @@
 	tt.Assert.Equal(expectedAsset, actualAsset)
 }
 
-<<<<<<< HEAD
 func TestAssetStatsIngest(t *testing.T) {
 	tt := test.Start(t).ScenarioWithoutHorizon("ingest_asset_stats")
 	defer tt.Finish()
@@ -144,7 +140,8 @@
 		Flags:       1,
 		Toml:        "https://test.com/.well-known/stellar.toml",
 	}, assetStats[2])
-=======
+}
+
 func TestTradeIngestTimestamp(t *testing.T) {
 	//ingest trade scenario and verify that the trade timestamp
 	//matches the appropriate ledger's timestamp
@@ -162,5 +159,4 @@
 	tt.Require.NoError(err)
 
 	tt.Require.Equal(trades[len(trades)-1].LedgerCloseTime, ledgers[len(ledgers)-1].ClosedAt)
->>>>>>> 7f53481a
 }