package actions

import (
	"context"
	"net/http"

	"github.com/stellar/go/protocols/horizon"
	horizonContext "github.com/stellar/go/services/horizon/internal/context"
	"github.com/stellar/go/services/horizon/internal/db2"
	"github.com/stellar/go/services/horizon/internal/db2/history"
	"github.com/stellar/go/services/horizon/internal/ledger"
	"github.com/stellar/go/services/horizon/internal/resourceadapter"
	"github.com/stellar/go/support/errors"
	"github.com/stellar/go/support/render/hal"
	supportProblem "github.com/stellar/go/support/render/problem"
	"github.com/stellar/go/xdr"
)

// TransactionQuery query struct for transactions/id end-point
type TransactionQuery struct {
	TransactionHash string `schema:"tx_id" valid:"transactionHash,optional"`
}

// GetTransactionByHashHandler is the action handler for the end-point returning a transaction.
type GetTransactionByHashHandler struct {
}

// GetResource returns a transaction page.
func (handler GetTransactionByHashHandler) GetResource(w HeaderWriter, r *http.Request) (interface{}, error) {
	ctx := r.Context()
	qp := TransactionQuery{}
	err := getParams(&qp, r)
	if err != nil {
		return nil, err
	}

	historyQ, err := horizonContext.HistoryQFromRequest(r)
	if err != nil {
		return nil, err
	}

	var (
		record   history.Transaction
		resource horizon.Transaction
	)

	err = historyQ.TransactionByHash(ctx, &record, qp.TransactionHash)
	if err != nil {
		return resource, errors.Wrap(err, "loading transaction record")
	}

	if err = resourceadapter.PopulateTransaction(ctx, qp.TransactionHash, &resource, record); err != nil {
		return resource, errors.Wrap(err, "could not populate transaction")
	}
	return resource, nil
}

// TransactionsQuery query struct for transactions end-points
type TransactionsQuery struct {
	AccountID                 string `schema:"account_id" valid:"accountID,optional"`
	ClaimableBalanceID        string `schema:"claimable_balance_id" valid:"claimableBalanceID,optional"`
	LiquidityPoolID           string `schema:"liquidity_pool_id" valid:"sha256,optional"`
	IncludeFailedTransactions bool   `schema:"include_failed" valid:"-"`
	LedgerID                  uint32 `schema:"ledger_id" valid:"-"`
}

// Validate runs extra validations on query parameters
func (qp TransactionsQuery) Validate() error {
	filters, err := countNonEmpty(
		qp.AccountID,
		qp.ClaimableBalanceID,
		qp.LiquidityPoolID,
		qp.LedgerID,
	)

	if err != nil {
		return supportProblem.BadRequest
	}

	if filters > 1 {
		return supportProblem.MakeInvalidFieldProblem(
			"filters",
			errors.New("Use a single filter for transaction, you can only use one of account_id, claimable_balance_id or ledger_id"),
		)
	}

	return nil
}

// GetTransactionsHandler is the action handler for all end-points returning a list of transactions.
type GetTransactionsHandler struct {
	LedgerState *ledger.State
}

// GetResourcePage returns a page of transactions.
func (handler GetTransactionsHandler) GetResourcePage(w HeaderWriter, r *http.Request) ([]hal.Pageable, error) {
	ctx := r.Context()

	pq, err := GetPageQuery(handler.LedgerState, r)
	if err != nil {
		return nil, err
	}

	err = validateCursorWithinHistory(handler.LedgerState, pq)
	if err != nil {
		return nil, err
	}

	qp := TransactionsQuery{}
	err = getParams(&qp, r)
	if err != nil {
		return nil, err
	}

	historyQ, err := horizonContext.HistoryQFromRequest(r)
	if err != nil {
		return nil, err
	}

<<<<<<< HEAD
	records, err := loadTransactionRecords(ctx, historyQ, qp, pq)
=======
	records, err := loadTransactionRecords(ctx, historyQ, qp.AccountID, qp.ClaimableBalanceID, int32(qp.LedgerID), qp.IncludeFailedTransactions, pq)
>>>>>>> 139609f7
	if err != nil {
		return nil, errors.Wrap(err, "loading transaction records")
	}

	var response []hal.Pageable

	for _, record := range records {
		var res horizon.Transaction
		err = resourceadapter.PopulateTransaction(ctx, record.TransactionHash, &res, record)
		if err != nil {
			return nil, errors.Wrap(err, "could not populate transaction")
		}
		response = append(response, res)
	}

	return response, nil
}

// loadTransactionRecords returns a slice of transaction records of an
// account/ledger identified by accountID/ledgerID based on pq and
// includeFailedTx.
<<<<<<< HEAD
func loadTransactionRecords(ctx context.Context, hq *history.Q, qp TransactionsQuery, pq db2.PageQuery) ([]history.Transaction, error) {

	var cbID *xdr.ClaimableBalanceId
	if qp.ClaimableBalanceID != "" {
		var cb xdr.ClaimableBalanceId
		cb, err := balanceIDHex2XDR(qp.ClaimableBalanceID, "claimable_balance_id")
		if err != nil {
			return nil, err
		}
		cbID = &cb
	}
	if qp.AccountID != "" && qp.LedgerID != 0 {
=======
func loadTransactionRecords(ctx context.Context, hq *history.Q, accountID string, cbID string, ledgerID int32, includeFailedTx bool, pq db2.PageQuery) ([]history.Transaction, error) {
	if accountID != "" && ledgerID != 0 {
>>>>>>> 139609f7
		return nil, errors.New("conflicting exclusive fields are present: account_id and ledger_id")
	}

	var records []history.Transaction

	txs := hq.Transactions()
	switch {
<<<<<<< HEAD
	case qp.AccountID != "":
		txs.ForAccount(ctx, qp.AccountID)
	case cbID != nil:
		txs.ForClaimableBalance(ctx, *cbID)
	case qp.LiquidityPoolID != "":
		txs.ForLiquidityPool(ctx, qp.LiquidityPoolID)
	case qp.LedgerID > 0:
		txs.ForLedger(ctx, int32(qp.LedgerID))
=======
	case accountID != "":
		txs.ForAccount(ctx, accountID)
	case cbID != "":
		txs.ForClaimableBalance(ctx, cbID)
	case ledgerID > 0:
		txs.ForLedger(ctx, ledgerID)
>>>>>>> 139609f7
	}

	if qp.IncludeFailedTransactions {
		txs.IncludeFailed()
	}

	err := txs.Page(pq).Select(ctx, &records)
	if err != nil {
		return nil, errors.Wrap(err, "executing transaction records query")
	}

	for _, t := range records {
		if !qp.IncludeFailedTransactions {
			if !t.Successful {
				return nil, errors.Errorf("Corrupted data! `include_failed=false` but returned transaction is failed: %s", t.TransactionHash)
			}

			var resultXDR xdr.TransactionResult
			err = xdr.SafeUnmarshalBase64(t.TxResult, &resultXDR)
			if err != nil {
				return nil, errors.Wrap(err, "unmarshalling tx result")
			}

			if !resultXDR.Successful() {
				return nil, errors.Errorf("Corrupted data! `include_failed=false` but returned transaction is failed: %s %s", t.TransactionHash, t.TxResult)
			}
		}
	}

	return records, nil
}<|MERGE_RESOLUTION|>--- conflicted
+++ resolved
@@ -117,11 +117,7 @@
 		return nil, err
 	}
 
-<<<<<<< HEAD
 	records, err := loadTransactionRecords(ctx, historyQ, qp, pq)
-=======
-	records, err := loadTransactionRecords(ctx, historyQ, qp.AccountID, qp.ClaimableBalanceID, int32(qp.LedgerID), qp.IncludeFailedTransactions, pq)
->>>>>>> 139609f7
 	if err != nil {
 		return nil, errors.Wrap(err, "loading transaction records")
 	}
@@ -143,47 +139,19 @@
 // loadTransactionRecords returns a slice of transaction records of an
 // account/ledger identified by accountID/ledgerID based on pq and
 // includeFailedTx.
-<<<<<<< HEAD
 func loadTransactionRecords(ctx context.Context, hq *history.Q, qp TransactionsQuery, pq db2.PageQuery) ([]history.Transaction, error) {
-
-	var cbID *xdr.ClaimableBalanceId
-	if qp.ClaimableBalanceID != "" {
-		var cb xdr.ClaimableBalanceId
-		cb, err := balanceIDHex2XDR(qp.ClaimableBalanceID, "claimable_balance_id")
-		if err != nil {
-			return nil, err
-		}
-		cbID = &cb
-	}
-	if qp.AccountID != "" && qp.LedgerID != 0 {
-=======
-func loadTransactionRecords(ctx context.Context, hq *history.Q, accountID string, cbID string, ledgerID int32, includeFailedTx bool, pq db2.PageQuery) ([]history.Transaction, error) {
-	if accountID != "" && ledgerID != 0 {
->>>>>>> 139609f7
-		return nil, errors.New("conflicting exclusive fields are present: account_id and ledger_id")
-	}
-
 	var records []history.Transaction
 
 	txs := hq.Transactions()
 	switch {
-<<<<<<< HEAD
 	case qp.AccountID != "":
 		txs.ForAccount(ctx, qp.AccountID)
-	case cbID != nil:
-		txs.ForClaimableBalance(ctx, *cbID)
+	case qp.ClaimableBalanceID != "":
+		txs.ForClaimableBalance(ctx, qp.ClaimableBalanceID)
 	case qp.LiquidityPoolID != "":
 		txs.ForLiquidityPool(ctx, qp.LiquidityPoolID)
 	case qp.LedgerID > 0:
 		txs.ForLedger(ctx, int32(qp.LedgerID))
-=======
-	case accountID != "":
-		txs.ForAccount(ctx, accountID)
-	case cbID != "":
-		txs.ForClaimableBalance(ctx, cbID)
-	case ledgerID > 0:
-		txs.ForLedger(ctx, ledgerID)
->>>>>>> 139609f7
 	}
 
 	if qp.IncludeFailedTransactions {
